--- conflicted
+++ resolved
@@ -1,10 +1,6 @@
 [package]
 name = "wvr-rendering"
-<<<<<<< HEAD
-version = "0.1.3"
-=======
-version = "0.1.5"
->>>>>>> 00fc50ea
+version = "0.1.6"
 authors = ["gurke.club <contact@gurke.club>"]
 edition = "2018"
 
